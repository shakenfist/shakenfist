import mock
import os
import testtools
<<<<<<< HEAD
from pydantic import AnyHttpUrl
=======
>>>>>>> 1088d4c9

from shakenfist import exceptions
from shakenfist import images
from shakenfist import image_resolver_cirros
from shakenfist import image_resolver_ubuntu
<<<<<<< HEAD
from shakenfist.config import SFConfigBase
=======
from shakenfist.tests import test_shakenfist

>>>>>>> 1088d4c9

TEST_DIR = os.path.dirname(os.path.abspath(__file__))


with open('%s/files/qemu-img-info' % TEST_DIR) as f:
    QEMU_IMG_OUT = f.read()

with open('%s/files/cirros-download' % TEST_DIR) as f:
    CIRROS_DOWNLOAD_HTML = f.read()

with open('%s/files/cirros-MD5SUMS-0.3.4' % TEST_DIR) as f:
    CIRROS_MD5SUM_0_3_4 = f.read()

with open('%s/files/ubuntu-MD5SUMS-bionic' % TEST_DIR) as f:
    UBUNTU_MD5SUM_BIONIC = f.read()

with open('%s/files/ubuntu-MD5SUMS-groovy' % TEST_DIR) as f:
    UBUNTU_MD5SUM_GROOVY = f.read()

with open('%s/files/ubuntu-download' % TEST_DIR) as f:
    UBUNTU_DOWNLOAD_HTML = f.read()


class FakeResponse(object):
    def __init__(self, status, text, headers={}):
        self.status_code = status
        self.text = text
        self.headers = headers

    def iter_content(self, chunk_size=None):
        for i in range(10):
            yield 'AAAAAAAAAA'

    def close(self):
        pass


class FakeImage(object):
    def __init__(self, url='http://somewhere'):
        self.url = url

    def unique_label(self):
        return ('image', self.url)


<<<<<<< HEAD
class FakeConfig(SFConfigBase):
    STORAGE_PATH: str = '/a/b/c'
    NODE_NAME: str = 'sf-245'
    DOWNLOAD_URL_CIRROS: AnyHttpUrl = ('http://download.cirros-cloud.net/%(vernum)s/'
                                       'cirros-%(vernum)s-x86_64-disk.img')

    DOWNLOAD_URL_UBUNTU: AnyHttpUrl = ('https://cloud-images.ubuntu.com/%(vername)s/current/'
                                       '%(vername)s-server-cloudimg-amd64.img')


fake_config = FakeConfig()


class ImageUtilsTestCase(testtools.TestCase):
    def setUp(self):
        super().setUp()

        fake_config = FakeConfig()

        self.config = mock.patch('shakenfist.config.parsed',
                                 fake_config)
        self.mock_config = self.config.start()
        self.addCleanup(self.config.stop)

=======
class ImageUtilsTestCase(test_shakenfist.ShakenFistTestCase):
    @mock.patch('shakenfist.config.parsed.get', return_value='/a/b/c')
>>>>>>> 1088d4c9
    @mock.patch('os.path.exists', return_value=True)
    def test_get_cache_path(self, mock_exists):
        p = images._get_cache_path()
        mock_exists.assert_called_with('/a/b/c/image_cache')
        self.assertEqual('/a/b/c/image_cache', p)

    @mock.patch('os.path.exists', return_value=False)
    @mock.patch('os.makedirs')
    def test_get_cache_path_create(self, mock_makedirs, mock_exists):
        p = images._get_cache_path()
        mock_exists.assert_called_with('/a/b/c/image_cache')
        mock_makedirs.assert_called_with('/a/b/c/image_cache')
        self.assertEqual('/a/b/c/image_cache', p)


<<<<<<< HEAD
class ImageResolversTestCase(testtools.TestCase):
    def setUp(self):
        super().setUp()

        fake_config = FakeConfig()

        self.config = mock.patch('shakenfist.config.parsed',
                                 fake_config)
        self.mock_config = self.config.start()
        self.addCleanup(self.config.stop)

=======
class ImageResolversTestCase(test_shakenfist.ShakenFistTestCase):
>>>>>>> 1088d4c9
    @mock.patch('requests.get', side_effect=[
        FakeResponse(200, CIRROS_DOWNLOAD_HTML),
        FakeResponse(200, ''),  # Handle no file available
        FakeResponse(200, CIRROS_DOWNLOAD_HTML),
        FakeResponse(200, CIRROS_MD5SUM_0_3_4),
        FakeResponse(200, CIRROS_DOWNLOAD_HTML),
    ])
    def test_resolve_cirros(self, mock_get):
        u = image_resolver_cirros.resolve('cirros')
        self.assertEqual(
            ('http://download.cirros-cloud.net/0.5.1/cirros-0.5.1-x86_64-disk.img',
             None),
            u)

        u = image_resolver_cirros.resolve('cirros:0.3.4')
        self.assertEqual(
            ('http://download.cirros-cloud.net/0.3.4/cirros-0.3.4-x86_64-disk.img',
             'ee1eca47dc88f4879d8a229cc70a07c6'),
            u)

        self.assertRaises(exceptions.VersionSpecificationError,
                          image_resolver_cirros.resolve, 'cirros***')

    @mock.patch('requests.get', return_value=FakeResponse(404, None))
    def test_resolve_cirros_error(self, mock_get):
        self.assertRaises(exceptions.HTTPError,
                          image_resolver_cirros.resolve, 'cirros')

    @mock.patch('requests.get', side_effect=[
        FakeResponse(200, UBUNTU_DOWNLOAD_HTML),
        FakeResponse(200, UBUNTU_MD5SUM_GROOVY),
        FakeResponse(200, UBUNTU_DOWNLOAD_HTML),
        FakeResponse(200, UBUNTU_MD5SUM_BIONIC),
        FakeResponse(200, UBUNTU_DOWNLOAD_HTML),
        FakeResponse(200, UBUNTU_MD5SUM_BIONIC),
        FakeResponse(200, UBUNTU_DOWNLOAD_HTML),
    ])
    @mock.patch('shakenfist.image_resolver_ubuntu.UBUNTU_URL',
                'https://cloud-images.ubuntu.com')
    def test_resolve_ubuntu(self, mock_get):
        u = image_resolver_ubuntu.resolve('ubuntu')
        self.assertEqual(
            ('https://cloud-images.ubuntu.com/groovy/current/'
             'groovy-server-cloudimg-amd64.img',
             '1c19b08060b9feb1cd0e7ee28fd463fb'),
            u)

        u = image_resolver_ubuntu.resolve('ubuntu:bionic')
        self.assertEqual(
            ('https://cloud-images.ubuntu.com/bionic/current/'
             'bionic-server-cloudimg-amd64.img',
             'ed44b9745b8d62bcbbc180b5f36c24bb'),
            u)

        u = image_resolver_ubuntu.resolve('ubuntu:18.04')
        self.assertEqual(
            ('https://cloud-images.ubuntu.com/bionic/current/'
             'bionic-server-cloudimg-amd64.img',
             'ed44b9745b8d62bcbbc180b5f36c24bb'),
            u)

        self.assertRaises(exceptions.VersionSpecificationError,
                          image_resolver_ubuntu.resolve, 'ubuntu***')

    @mock.patch('requests.get', return_value=FakeResponse(404, None))
    def test_resolve_ubuntu_error(self, mock_get):
        self.assertRaises(exceptions.HTTPError,
                          image_resolver_ubuntu.resolve, 'ubuntu')


<<<<<<< HEAD
class ImageObjectTestCase(testtools.TestCase):
    def setUp(self):
        super().setUp()

        fake_config = FakeConfig()

        self.config = mock.patch('shakenfist.config.parsed',
                                 fake_config)
        self.mock_config = self.config.start()
        self.addCleanup(self.config.stop)

=======
class ImageObjectTestCase(test_shakenfist.ShakenFistTestCase):
>>>>>>> 1088d4c9
    @mock.patch('shakenfist.image_resolver_cirros.resolve',
                return_value=('!!!cirros!!!', '123abc'))
    @mock.patch('shakenfist.image_resolver_ubuntu.resolve',
                return_value=('!!!ubuntu!!!', '123abc'))
    @mock.patch('shakenfist.db.get_image_metadata', return_value=None)
    @mock.patch('os.makedirs')
    def test_resolve_image(self, mock_mkdirs, mock_exists, mock_ubuntu, mock_centos):
        img = images.Image.from_url('win10')
        self.assertEqual('win10', img.url)

        img = images.Image.from_url('http://example.com/image')
        self.assertEqual('http://example.com/image', img.url)

        img = images.Image.from_url('cirros')
        self.assertEqual('!!!cirros!!!', img.url)

        img = images.Image.from_url('ubuntu')
        self.assertEqual('!!!ubuntu!!!', img.url)

    @mock.patch('shakenfist.db.get_image_metadata', return_value=None)
    @mock.patch('os.makedirs')
    def test_hash_image(self, mock_mkdirs, mock_get_meta):
        img = images.Image.from_url('http://example.com')
        self.assertEqual('f0e6a6a97042a4f1f1c87f5f7d44315b2d'
                         '852c2df5c7991cc66241bf7072d1c4', img.unique_ref)

    @mock.patch('requests.get',
                return_value=FakeResponse(
                    200, '',
                    headers={'Last-Modified': 'Tue, 10 Sep 2019 07:24:40 GMT',
                             'Content-Length': 200000}))
    @mock.patch('shakenfist.db.get_image_metadata',
                return_value={
                    'checksum': None,
                    'fetched': 'Tue, 20 Oct 2020 23:02:29 -0000',
                    'file_version': 1,
                    'modified': 'Tue, 10 Sep 2019 07:24:40 GMT',
                    'size': 200000,
                    'url': 'http://example.com',
                    'version': 1
                })
    @mock.patch('os.makedirs')
    def test_does_not_require_fetch(self, mock_mkdirs,
                                    mock_get_meta, mock_request_head):
        img = images.Image.from_url('http://example.com')
        dirty_fields = img._new_image_available(img._open_connection())
        self.assertEqual(1, img.file_version)
        self.assertEqual(False, dirty_fields)

    @mock.patch('shakenfist.db.get_image_metadata',
                return_value={
                    'checksum': None,
                    'fetched': 'Tue, 20 Oct 2020 23:02:29 -0000',
                    'file_version': 1,
                    'modified': 'Fri, 06 Mar 2020 19:19:05 GMT',
                    'size': 16338944,
                    'url': 'http://example.com',
                    'version': 999
                })
    @mock.patch('os.makedirs')
    def test_image_rejects_bad_packet(self, mock_mkdirs, mock_get_meta):
        with testtools.ExpectedException(exceptions.BadMetadataPacket):
            images.Image.from_url('http://example.com')

    @mock.patch('shakenfist.db.get_image_metadata', return_value=None)
    @mock.patch('os.makedirs')
    def test_image_stores_checksum(self, mock_mkdirs, mock_get_meta):
        img = images.Image.from_url('http://example.com', '1abab')
        self.assertEqual('1abab', img.checksum)

    @mock.patch('shakenfist.db.get_image_metadata', return_value=None)
    @mock.patch('os.makedirs')
    @mock.patch('shakenfist.db.persist_image_metadata')
    def test_image_persist(self, mock_db_persist, mock_mkdirs, mock_get_meta):
        img = images.Image.from_url('http://example.com', '1abab')
        img.size = 1234
        img.file_version = 4
        img.persist()
        mock_db_persist.called_with(
            'f0e6a6a97042a4f1f1c87f5f7d44315b2d852c2df5c7991cc66241bf7072d1c4',
            'sf-245',
            {
                'url': 'http://example.com',
                'checksum': '1abab',
                'size': 1234,
                'modified': None,
                'fetched': None,
                'file_version': 4,
                'version': 1,
            })

    @mock.patch('shakenfist.db.get_image_metadata', return_value=None)
    @mock.patch('os.makedirs')
    def test_version_image_path(self, mock_mkdirs, mock_get_meta):
        img = images.Image.from_url('http://some.com')
        img.file_version = 1
        self.assertEqual('/a/b/c/image_cache/bbf155338660b476435'
                         '06f35a6f92ebaef11e630b17d33da88b8638d267763f4.v001',
                         img.version_image_path())

    @mock.patch('requests.get',
                return_value=FakeResponse(
                    200, '',
                    headers={'Last-Modified': 'Tue, 10 Sep 2019 07:24:40 GMT',
                             'Content-Length': 200000}))
    @mock.patch('shakenfist.db.get_image_metadata',
                return_value={
                    'checksum': None,
                    'fetched': 'Tue, 20 Oct 2020 23:02:29 -0000',
                    'file_version': 1,
                    'modified': 'Fri, 06 Mar 2020 19:19:05 GMT',
                    'size': 16338944,
                    'url': 'http://example.com',
                    'version': 1
                })
    @mock.patch('os.makedirs')
    def test_requires_fetch_due_age(self, mock_mkdirs,
                                    mock_get_meta, mock_request_head):
        img = images.Image.from_url('http://example.com')
        dirty_fields = img._new_image_available(img._open_connection())
        self.assertEqual(1, img.file_version)
        self.assertEqual(('modified', 'Fri, 06 Mar 2020 19:19:05 GMT',
                          'Tue, 10 Sep 2019 07:24:40 GMT'),
                         dirty_fields)

    @mock.patch('requests.get',
                return_value=FakeResponse(
                    200, '',
                    headers={'Last-Modified': 'Fri, 06 Mar 2020 19:19:05 GMT',
                             'Content-Length': 200001}))
    @mock.patch('shakenfist.db.get_image_metadata',
                return_value={
                    'checksum': None,
                    'fetched': 'Tue, 20 Oct 2020 23:02:29 -0000',
                    'file_version': 1,
                    'modified': 'Fri, 06 Mar 2020 19:19:05 GMT',
                    'size': 16338944,
                    'url': 'http://example.com',
                    'version': 1
                })
    @mock.patch('os.makedirs')
    def test_requires_fetch_due_size(self, mock_mkdirs,
                                     mock_get_meta, mock_request_head):
        img = images.Image.from_url('http://example.com')
        dirty_fields = img._new_image_available(img._open_connection())
        self.assertEqual(1, img.file_version)
        self.assertEqual(('size', 16338944, 200001), dirty_fields)

    @mock.patch('shakenfist.db.get_image_metadata', return_value=None)
    @mock.patch('os.makedirs')
    @mock.patch('requests.get',
                return_value=FakeResponse(
                    200, '',
                    headers={'Last-Modified': 'Tue, 10 Sep 2019 07:24:40 GMT',
                             'Content-Length': 200000}))
    def test_fetch_image_new(self, mock_get,
                             mock_makedirs, mock_get_meta):
        img = images.Image.from_url('http://example.com')
        dirty_fields = img._new_image_available(img._open_connection())
        self.assertEqual(('modified', None, 'Tue, 10 Sep 2019 07:24:40 GMT'),
                         dirty_fields)

    @mock.patch('shakenfist.util.execute',
                return_value=(None, None))
    @mock.patch('os.path.exists', return_value=True)
    @mock.patch('shakenfist.db.get_lock')
    @mock.patch('shakenfist.db.add_event')
    def test_transcode_image_noop(self, mock_event, mock_lock, mock_exists, mock_execute):
        images._transcode(None, '/a/b/c/hash', FakeImage())
        mock_execute.assert_not_called()

    @mock.patch('shakenfist.util.execute',
                return_value=(None, None))
    @mock.patch('os.path.exists', return_value=False)
    @mock.patch('shakenfist.images.identify',
                return_value={'file format': 'qcow2'})
    @mock.patch('os.link')
    @mock.patch('shakenfist.db.get_lock')
    @mock.patch('shakenfist.db.add_event')
    def test_transcode_image_link(self, mock_event, mock_lock, mock_link, mock_identify, mock_exists,
                                  mock_execute):
        images._transcode(None, '/a/b/c/hash', FakeImage())
        mock_link.assert_called_with('/a/b/c/hash', '/a/b/c/hash.qcow2')
        mock_execute.assert_not_called()

    @mock.patch('shakenfist.util.execute',
                return_value=(None, None))
    @mock.patch('os.path.exists', return_value=False)
    @mock.patch('shakenfist.images.identify',
                return_value={'file format': 'raw'})
    @mock.patch('os.link')
    @mock.patch('shakenfist.db.get_lock')
    @mock.patch('shakenfist.db.add_event')
    def test_transcode_image_convert(self, mock_event, mock_lock, mock_link, mock_identify, mock_exists,
                                     mock_execute):
        images._transcode(None, '/a/b/c/hash', FakeImage())
        mock_link.assert_not_called()
        mock_execute.assert_called_with(
            None, 'qemu-img convert -t none -O qcow2 /a/b/c/hash /a/b/c/hash.qcow2')

    @mock.patch('shakenfist.db.get_image_metadata', return_value=None)
    @mock.patch('os.makedirs')
    @mock.patch('shakenfist.util.execute',
                return_value=(None, None))
    @mock.patch('os.path.exists', return_value=True)
    @mock.patch('shakenfist.images.identify',
                return_value={'virtual size': 8 * 1024 * 1024 * 1024})
    @mock.patch('os.link')
    def test_resize_image_noop(self, mock_link, mock_identify, mock_exists,
                               mock_execute, mock_makedirs, mock_get_meta):
        img = images.Image.from_url('http://example.com')
        img.resize(None, 8)
        mock_link.assert_not_called()
        mock_execute.assert_not_called()

    @mock.patch('shakenfist.db.get_image_metadata', return_value=None)
    @mock.patch('os.makedirs')
    @mock.patch('shakenfist.util.execute',
                return_value=(None, None))
    @mock.patch('os.path.exists', return_value=False)
    @mock.patch('shakenfist.images.identify',
                return_value={'virtual size': 8 * 1024 * 1024 * 1024})
    @mock.patch('os.link')
    def test_resize_image_link(self, mock_link, mock_identify, mock_exists,
                               mock_execute, mock_makedirs, mock_get_meta):
        img = images.Image.from_url('http://example.com')
        img.resize(None, 8)
        mock_link.assert_called_with(
            '/a/b/c/image_cache/f0e6a6a97042a4f1f1c87f5f7d4'
            '4315b2d852c2df5c7991cc66241bf7072d1c4.v000',
            '/a/b/c/image_cache/f0e6a6a97042a4f1f1c87f5f7d4'
            '4315b2d852c2df5c7991cc66241bf7072d1c4.v000.qcow2.8G')
        mock_execute.assert_not_called()

    @mock.patch('shakenfist.db.get_image_metadata', return_value=None)
    @mock.patch('os.makedirs')
    @mock.patch('shakenfist.util.execute',
                return_value=(None, None))
    @mock.patch('os.path.exists', return_value=False)
    @mock.patch('shakenfist.images.identify',
                return_value={'virtual size': 4 * 1024 * 1024 * 1024})
    @mock.patch('os.link')
    def test_resize_image_resize(self, mock_link, mock_identify, mock_exists,
                                 mock_execute, mock_makedirs, mock_get_meta):
        img = images.Image.from_url('http://example.com')
        img.resize(None, 8)
        mock_link.assert_not_called()
        mock_execute.assert_has_calls(
            [mock.call(
                None,
                ('qemu-img create -b '
                 '/a/b/c/image_cache/f0e6a6a97042a4f1f1c87f5f7d4431'
                 '5b2d852c2df5c7991cc66241bf7072d1c4.v000.qcow2 '
                 '-f qcow2 /a/b/c/image_cache/f0e6a6a97042a4f1f1c87f'
                 '5f7d44315b2d852c2df5c7991cc66241bf7072d1c4.v000.qcow2.8G 8G')
                )
             ]
        )

    @mock.patch('shakenfist.util.execute',
                return_value=(QEMU_IMG_OUT, None))
    @mock.patch('os.path.exists', return_value=True)
    def test_identify_image(self, mock_exists, mock_execute):
        d = images.identify('/tmp/foo')
        self.assertEqual({
            'cluster_size': 65536.0,
            'compat': 1.1,
            'corrupt': 'false',
            'disk size': 16777216.0,
            'file format': 'qcow2',
            'image': '/tmp/foo',
            'lazy refcounts': 'false',
            'refcount bits': 16.0,
            'virtual size': 117440512.0
        }, d)

    @mock.patch('shakenfist.util.execute',
                return_value=(None, None))
    @mock.patch('os.path.exists', return_value=False)
    def test_create_cow(self, mock_exists, mock_execute):
        images.create_cow(None, '/a/b/c/base', '/a/b/c/cow', 10)
        mock_execute.assert_called_with(
            None, 'qemu-img create -b /a/b/c/base -f qcow2 /a/b/c/cow 10G')

    @mock.patch('shakenfist.util.execute',
                return_value=(None, None))
    def test_snapshot(self, mock_execute):
        images.snapshot(None, '/a/b/c/base', '/a/b/c/snap')
        mock_execute.assert_called_with(
            None, 'qemu-img convert --force-share -O qcow2 /a/b/c/base /a/b/c/snap')<|MERGE_RESOLUTION|>--- conflicted
+++ resolved
@@ -1,21 +1,15 @@
 import mock
 import os
 import testtools
-<<<<<<< HEAD
 from pydantic import AnyHttpUrl
-=======
->>>>>>> 1088d4c9
+
 
 from shakenfist import exceptions
 from shakenfist import images
 from shakenfist import image_resolver_cirros
 from shakenfist import image_resolver_ubuntu
-<<<<<<< HEAD
+from shakenfist.tests import test_shakenfist
 from shakenfist.config import SFConfigBase
-=======
-from shakenfist.tests import test_shakenfist
-
->>>>>>> 1088d4c9
 
 TEST_DIR = os.path.dirname(os.path.abspath(__file__))
 
@@ -61,7 +55,6 @@
         return ('image', self.url)
 
 
-<<<<<<< HEAD
 class FakeConfig(SFConfigBase):
     STORAGE_PATH: str = '/a/b/c'
     NODE_NAME: str = 'sf-245'
@@ -75,7 +68,7 @@
 fake_config = FakeConfig()
 
 
-class ImageUtilsTestCase(testtools.TestCase):
+class ImageUtilsTestCase(test_shakenfist.ShakenFistTestCase):
     def setUp(self):
         super().setUp()
 
@@ -85,11 +78,6 @@
                                  fake_config)
         self.mock_config = self.config.start()
         self.addCleanup(self.config.stop)
-
-=======
-class ImageUtilsTestCase(test_shakenfist.ShakenFistTestCase):
-    @mock.patch('shakenfist.config.parsed.get', return_value='/a/b/c')
->>>>>>> 1088d4c9
     @mock.patch('os.path.exists', return_value=True)
     def test_get_cache_path(self, mock_exists):
         p = images._get_cache_path()
@@ -105,8 +93,7 @@
         self.assertEqual('/a/b/c/image_cache', p)
 
 
-<<<<<<< HEAD
-class ImageResolversTestCase(testtools.TestCase):
+class ImageResolversTestCase(test_shakenfist.ShakenFistTestCase):
     def setUp(self):
         super().setUp()
 
@@ -116,10 +103,6 @@
                                  fake_config)
         self.mock_config = self.config.start()
         self.addCleanup(self.config.stop)
-
-=======
-class ImageResolversTestCase(test_shakenfist.ShakenFistTestCase):
->>>>>>> 1088d4c9
     @mock.patch('requests.get', side_effect=[
         FakeResponse(200, CIRROS_DOWNLOAD_HTML),
         FakeResponse(200, ''),  # Handle no file available
@@ -190,8 +173,7 @@
                           image_resolver_ubuntu.resolve, 'ubuntu')
 
 
-<<<<<<< HEAD
-class ImageObjectTestCase(testtools.TestCase):
+class ImageObjectTestCase(test_shakenfist.ShakenFistTestCase):
     def setUp(self):
         super().setUp()
 
@@ -201,10 +183,6 @@
                                  fake_config)
         self.mock_config = self.config.start()
         self.addCleanup(self.config.stop)
-
-=======
-class ImageObjectTestCase(test_shakenfist.ShakenFistTestCase):
->>>>>>> 1088d4c9
     @mock.patch('shakenfist.image_resolver_cirros.resolve',
                 return_value=('!!!cirros!!!', '123abc'))
     @mock.patch('shakenfist.image_resolver_ubuntu.resolve',
