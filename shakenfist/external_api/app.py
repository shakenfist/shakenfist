#################################################################################
# DEAR FUTURE ME... The order of decorators on these API methods deeply deeply  #
# matters. We need to verify auth before anything, and we need to fetch things  #
# from the database before we make decisions based on those things. So remember #
# the outer decorator is executed first!                                        #
#################################################################################

import base64
import bcrypt
import copy
import flask
from flask_jwt_extended import create_access_token
from flask_jwt_extended import get_jwt_identity
from flask_jwt_extended import JWTManager
from flask_jwt_extended import jwt_required
from flask_jwt_extended.exceptions import (
    JWTDecodeError, NoAuthorizationError, InvalidHeaderError, WrongTokenError,
    RevokedTokenError, FreshTokenRequired, CSRFError
)
import flask_restful
from flask_restful import fields
from flask_restful import marshal_with
import ipaddress
import json
from jwt.exceptions import DecodeError, PyJWTError
import re
import requests
import sys
import time
import traceback
import uuid

from shakenfist.configuration import config
from shakenfist import db
from shakenfist import exceptions
from shakenfist import logutil
from shakenfist import net
from shakenfist import scheduler
from shakenfist import util
from shakenfist import virt
from shakenfist.daemons import daemon
from shakenfist.tasks import (DeleteInstanceTask,
                              DeployNetworkTask,
                              FetchImageTask,
                              PreflightInstanceTask,
                              StartInstanceTask,
                              )


LOG, HANDLER = logutil.setup(__name__)
daemon.set_log_level(LOG, 'api')


TESTING = False
SCHEDULER = None


def error(status_code, message):
    global TESTING

    body = {
        'error': message,
        'status': status_code
    }

<<<<<<< HEAD
    if TESTING or config.parsed.get('INCLUDE_TRACEBACKS'):
=======
    if TESTING or config.get('INCLUDE_TRACEBACKS') == '1':
>>>>>>> 53878169
        _, _, tb = sys.exc_info()
        if tb:
            body['traceback'] = traceback.format_exc()

    resp = flask.Response(json.dumps(body),
                          mimetype='application/json')
    resp.status_code = status_code
    LOG.error('Returning API error: %d, %s\n    %s'
              % (status_code, message, '\n    '.join(body.get('traceback', '').split('\n'))))
    return resp


def flask_get_post_body():
    j = {}
    try:
        j = flask.request.get_json(force=True)
    except Exception:
        if flask.request.data:
            try:
                j = json.loads(flask.request.data)
            except Exception:
                pass
    return j


def generic_wrapper(func):
    def wrapper(*args, **kwargs):
        try:
            j = flask_get_post_body()

            if j:
                for key in j:
                    if key == 'uuid':
                        destkey = 'passed_uuid'
                    else:
                        destkey = key
                    kwargs[destkey] = j[key]

            formatted_headers = []
            for header in flask.request.headers:
                formatted_headers.append(str(header))

            # Ensure key does not appear in logs
            kwargs_log = copy.copy(kwargs)
            if 'key' in kwargs_log:
                kwargs_log['key'] = '*****'

            msg = 'API request: %s %s' % (
                flask.request.method, flask.request.url)
            msg += '\n    Args: %s\n    KWargs: %s' % (args, kwargs_log)

            if re.match(r'http(|s)://0.0.0.0:\d+/$', flask.request.url):
                LOG.debug(msg)
            else:
                LOG.info(msg)

            return func(*args, **kwargs)

        except TypeError as e:
            return error(400, str(e))

        except DecodeError:
            # Send a more informative message than 'Not enough segments'
            return error(401, 'invalid JWT in Authorization header')

        except (JWTDecodeError,
                NoAuthorizationError,
                InvalidHeaderError,
                WrongTokenError,
                RevokedTokenError,
                FreshTokenRequired,
                CSRFError,
                PyJWTError,
                ) as e:
            return error(401, str(e))

        except Exception as e:
            return error(500, 'server error: %s' % repr(e))

    return wrapper


class Resource(flask_restful.Resource):
    method_decorators = [generic_wrapper]


def caller_is_admin(func):
    # Ensure only users in the 'system' namespace can call this method
    def wrapper(*args, **kwargs):
        if get_jwt_identity() != 'system':
            return error(401, 'unauthorized')

        return func(*args, **kwargs)
    return wrapper


def arg_is_instance_uuid(func):
    # Method uses the instance from the db
    def wrapper(*args, **kwargs):
        if 'instance_uuid' in kwargs:
            kwargs['instance_from_db'] = db.get_instance(
                kwargs['instance_uuid'])
        if not kwargs.get('instance_from_db'):
            LOG.withInstance(kwargs['instance_uuid']).info(
                'Instance not found, genuinely missing')
            return error(404, 'instance not found')

        return func(*args, **kwargs)
    return wrapper


def arg_is_instance_uuid_as_virt(func):
    # Method uses the rehydrated instance
    def wrapper(*args, **kwargs):
        if 'instance_uuid' in kwargs:
            kwargs['instance_from_db_virt'] = virt.from_db(
                kwargs['instance_uuid']
            )
        if not kwargs.get('instance_from_db_virt'):
            LOG.withField('instance', kwargs['instance_uuid']).info(
                'Instance not found, genuinely missing')
            return error(404, 'instance not found')

        return func(*args, **kwargs)
    return wrapper


def redirect_instance_request(func):
    # Redirect method to the hypervisor hosting the instance
    def wrapper(*args, **kwargs):
        i = kwargs.get('instance_from_db_virt')
        if i and i.db_entry['node'] != config.node_name():
            url = 'http://%s:%d%s' % (i.db_entry['node'],
                                      config.get('API_PORT'),
                                      flask.request.environ['PATH_INFO'])
            api_token = util.get_api_token(
                'http://%s:%d' % (i.db_entry['node'],
                                  config.get('API_PORT')),
                namespace=get_jwt_identity())
            r = requests.request(
                flask.request.environ['REQUEST_METHOD'], url,
                data=json.dumps(flask_get_post_body()),
                headers={'Authorization': api_token,
                         'User-Agent': util.get_user_agent()})

            LOG.info('Proxied %s %s returns: %d, %s' % (
                     flask.request.environ['REQUEST_METHOD'], url,
                     r.status_code, r.text))
            resp = flask.Response(r.text,
                                  mimetype='application/json')
            resp.status_code = r.status_code
            return resp

        return func(*args, **kwargs)
    return wrapper


def requires_instance_ownership(func):
    # Requires that @arg_is_instance_uuid has already run
    def wrapper(*args, **kwargs):
        if not kwargs.get('instance_from_db'):
            LOG.withField('instance', kwargs['instance_uuid']).info(
                'Instance not found, kwarg missing')
            return error(404, 'instance not found')

        if get_jwt_identity() not in [kwargs['instance_from_db']['namespace'], 'system']:
            LOG.withField('instance', kwargs['instance_uuid']).info(
                'Instance not found, ownership test in decorator')
            return error(404, 'instance not found')

        return func(*args, **kwargs)
    return wrapper


def arg_is_network_uuid(func):
    # Method uses the network from the db
    def wrapper(*args, **kwargs):
        if 'network_uuid' in kwargs:
            kwargs['network_from_db'] = db.get_network(
                kwargs['network_uuid'])
        if not kwargs.get('network_from_db'):
            LOG.withField('network', kwargs['network_uuid']).info(
                'Network not found, missing or deleted')
            return error(404, 'network not found')

        return func(*args, **kwargs)
    return wrapper


def redirect_to_network_node(func):
    # Redirect method to the network node
    def wrapper(*args, **kwargs):
        if not util.is_network_node():
            admin_token = util.get_api_token(
                'http://%s:%d' % (config.network_node_ip(),
                                  config.get('API_PORT')),
                namespace='system')
            r = requests.request(
                flask.request.environ['REQUEST_METHOD'],
                'http://%s:%d%s'
                % (config.network_node_ip(),
                   config.get('API_PORT'),
                   flask.request.environ['PATH_INFO']),
                data=flask.request.data,
                headers={'Authorization': admin_token,
                         'User-Agent': util.get_user_agent()})

            LOG.info('Returning proxied request: %d, %s'
                     % (r.status_code, r.text))
            resp = flask.Response(r.text,
                                  mimetype='application/json')
            resp.status_code = r.status_code
            return resp

        return func(*args, **kwargs)
    return wrapper


def requires_network_ownership(func):
    # Requires that @arg_is_network_uuid has already run
    def wrapper(*args, **kwargs):
        log = LOG.withField('network', kwargs['network_uuid'])

        if not kwargs.get('network_from_db'):
            log.info('Network not found, kwarg missing')
            return error(404, 'network not found')

        if get_jwt_identity() not in [kwargs['network_from_db']['namespace'], 'system']:
            log.info('Network not found, ownership test in decorator')
            return error(404, 'network not found')

        return func(*args, **kwargs)
    return wrapper


def _metadata_putpost(meta_type, owner, key, value):
    if meta_type not in ['namespace', 'instance', 'network']:
        return error(500, 'invalid meta_type %s' % meta_type)
    if not key:
        return error(400, 'no key specified')
    if not value:
        return error(400, 'no value specified')

    with db.get_lock('metadata', meta_type, owner,
                     op='Metadata update'):
        md = db.get_metadata(meta_type, owner)
        if md is None:
            md = {}
        md[key] = value
        db.persist_metadata(meta_type, owner, md)


app = flask.Flask(__name__)
api = flask_restful.Api(app, catch_all_404s=False)
app.config['JWT_SECRET_KEY'] = config.get('AUTH_SECRET_SEED')
jwt = JWTManager(app)

# Use our handler to get SF log format (instead of gunicorn's handlers)
app.logger.handlers = [HANDLER]


@app.before_request
def log_request_info():
    LOG.debug(
        'API request headers:\n' +
        ''.join(['    %s: %s\n' % (h, v) for h, v in flask.request.headers]) +
        'API request body: %s' % flask.request.get_data())


class Root(Resource):
    def get(self):
        resp = flask.Response(
            'Shaken Fist REST API service',
            mimetype='text/plain')
        resp.status_code = 200
        return resp


class AdminLocks(Resource):
    @jwt_required
    @caller_is_admin
    def get(self):
        return db.get_existing_locks()


class Auth(Resource):
    def _get_keys(self, namespace):
        rec = db.get_namespace(namespace)
        if not rec:
            return (None, [])

        keys = []
        for key_name in rec.get('keys', {}):
            keys.append(base64.b64decode(rec['keys'][key_name]))
        return (rec.get('service_key'), keys)

    def post(self, namespace=None, key=None):
        if not namespace:
            return error(400, 'missing namespace in request')
        if not key:
            return error(400, 'missing key in request')
        if not isinstance(key, str):
            # Must be a string to encode()
            return error(400, 'key is not a string')

        service_key, keys = self._get_keys(namespace)
        if service_key and key == service_key:
            return {'access_token': create_access_token(identity=namespace)}
        for possible_key in keys:
            if bcrypt.checkpw(key.encode('utf-8'), possible_key):
                return {'access_token': create_access_token(identity=namespace)}

        return error(401, 'unauthorized')


class AuthNamespaces(Resource):
    @jwt_required
    @caller_is_admin
    def post(self, namespace=None, key_name=None, key=None):
        if not namespace:
            return error(400, 'no namespace specified')

        with db.get_lock('namespace', None, 'all', op='Namespace update'):
            rec = db.get_namespace(namespace)
            if not rec:
                rec = {
                    'name': namespace,
                    'keys': {}
                }

            # Allow shortcut of creating key at same time as the namespace
            if key_name:
                if not key:
                    return error(400, 'no key specified')
                if not isinstance(key, str):
                    # Must be a string to encode()
                    return error(400, 'key is not a string')
                if key_name == 'service_key':
                    return error(403, 'illegal key name')

                encoded = str(base64.b64encode(bcrypt.hashpw(
                    key.encode('utf-8'), bcrypt.gensalt())), 'utf-8')
                rec['keys'][key_name] = encoded

            # Initialise metadata
            db.persist_metadata('namespace', namespace, {})
            db.persist_namespace(namespace, rec)

        return namespace

    @jwt_required
    @caller_is_admin
    def get(self):
        out = []
        for rec in db.list_namespaces():
            out.append(rec['name'])
        return out


class AuthNamespace(Resource):
    @jwt_required
    @caller_is_admin
    def delete(self, namespace):
        if not namespace:
            return error(400, 'no namespace specified')
        if namespace == 'system':
            return error(403, 'you cannot delete the system namespace')

        # The namespace must be empty
        instances = []
        deleted_instances = []
        for i in db.get_instances(all=True, namespace=namespace):
            if i['state'] in ['deleted', 'error']:
                deleted_instances.append(i['uuid'])
            else:
                instances.append(i['uuid'])
        if len(instances) > 0:
            return error(400, 'you cannot delete a namespace with instances')

        networks = []
        deleted_networks = []
        for n in db.get_networks(all=True, namespace=namespace):
            if n['state'] in ['deleted', 'error']:
                deleted_networks.append(n['uuid'])
            else:
                networks.append(n['uuid'])
        if len(networks) > 0:
            return error(400, 'you cannot delete a namespace with networks')

        db.delete_namespace(namespace)
        db.delete_metadata('namespace', namespace)


def _namespace_keys_putpost(namespace=None, key_name=None, key=None):
    if not namespace:
        return error(400, 'no namespace specified')
    if not key_name:
        return error(400, 'no key name specified')
    if not key:
        return error(400, 'no key specified')
    if key_name == 'service_key':
        return error(403, 'illegal key name')

    with db.get_lock('namespace', None, 'all', op='Namespace key update'):
        rec = db.get_namespace(namespace)
        if not rec:
            return error(404, 'namespace does not exist')

        encoded = str(base64.b64encode(bcrypt.hashpw(
            key.encode('utf-8'), bcrypt.gensalt())), 'utf-8')
        rec['keys'][key_name] = encoded

        db.persist_namespace(namespace, rec)

    return key_name


class AuthNamespaceKeys(Resource):
    @jwt_required
    @caller_is_admin
    def get(self, namespace=None):
        rec = db.get_namespace(namespace)
        if not rec:
            return error(404, 'namespace does not exist')

        out = []
        for keyname in rec['keys']:
            out.append(keyname)
        return out

    @jwt_required
    @caller_is_admin
    def post(self, namespace=None, key_name=None, key=None):
        return _namespace_keys_putpost(namespace, key_name, key)


class AuthNamespaceKey(Resource):
    @jwt_required
    @caller_is_admin
    def put(self, namespace=None, key_name=None, key=None):
        rec = db.get_namespace(namespace)
        if not rec:
            return error(404, 'namespace does not exist')
        if key_name not in rec['keys']:
            return error(404, 'key does not exist')

        return _namespace_keys_putpost(namespace, key_name, key)

    @jwt_required
    @caller_is_admin
    def delete(self, namespace, key_name):
        if not namespace:
            return error(400, 'no namespace specified')
        if not key_name:
            return error(400, 'no key name specified')

        with db.get_lock('namespace', None, namespace, op='Namespace key delete'):
            ns = db.get_namespace(namespace)
            if ns.get('keys') and key_name in ns['keys']:
                del ns['keys'][key_name]
            else:
                return error(404, 'key name not found in namespace')
            db.persist_namespace(namespace, ns)


class AuthMetadatas(Resource):
    @jwt_required
    @caller_is_admin
    def get(self, namespace):
        md = db.get_metadata('namespace', namespace)
        if not md:
            return {}
        return md

    @jwt_required
    @caller_is_admin
    def post(self, namespace, key=None, value=None):
        return _metadata_putpost('namespace', namespace, key, value)


class AuthMetadata(Resource):
    @jwt_required
    @caller_is_admin
    def put(self, namespace, key=None, value=None):
        return _metadata_putpost('namespace', namespace, key, value)

    @jwt_required
    @caller_is_admin
    def delete(self, namespace, key=None, value=None):
        if not key:
            return error(400, 'no key specified')

        with db.get_lock('metadata', 'namespace', namespace, op='Metadata delete'):
            md = db.get_metadata('namespace', namespace)
            if md is None or key not in md:
                return error(404, 'key not found')
            del md[key]
            db.persist_metadata('namespace', namespace, md)


class Instance(Resource):
    @jwt_required
    @arg_is_instance_uuid
    @requires_instance_ownership
    def get(self, instance_uuid=None, instance_from_db=None):
        return instance_from_db

    @jwt_required
    @arg_is_instance_uuid
    @requires_instance_ownership
    def delete(self, instance_uuid=None, instance_from_db=None):

        # Check if instance has already been deleted
        if instance_from_db['state'] == 'deleted':
            return error(404, 'instance not found')

        # If this instance is not on a node, just do the DB cleanup locally
        if not instance_from_db['node']:
            node = config.node_name()
        else:
            node = instance_from_db['node']

        db.enqueue_instance_delete_remote(node, instance_from_db['uuid'])

        start_time = time.time()
        while time.time() - start_time < config.get('API_ASYNC_WAIT'):
            i = db.get_instance(instance_uuid)
            if i['state'] in ['deleted', 'error']:
                return

            time.sleep(0.5)

        return


class Instances(Resource):
    @jwt_required
    def get(self, all=False):
        return list(db.get_instances(all=all, namespace=get_jwt_identity()))

    @jwt_required
    def post(self, name=None, cpus=None, memory=None, network=None,
             disk=None, ssh_key=None, user_data=None, placed_on=None, namespace=None,
             instance_uuid=None, video=None):
        global SCHEDULER

        # Check that the instance name is safe for use as a DNS host name
        if name != re.sub(r'([^a-zA-Z0-9_\-])', '', name) or len(name) > 63:
            return error(400, 'instance name must be useable as a DNS host name')

        # If we are placed, make sure that node exists
        if placed_on and not db.get_node(placed_on):
            return error(404, 'Specified node does not exist')

        # Sanity check
        if not disk:
            return error(400, 'instance must specify at least one disk')
        for d in disk:
            if not isinstance(d, dict):
                return error(400, 'disk specification should contain JSON objects')

        if network:
            for n in network:
                if not isinstance(n, dict):
                    return error(400,
                                 'network specification should contain JSON objects')

                if 'network_uuid' not in n:
                    return error(400, 'network specification is missing network_uuid')

        if not video:
            video = {'model': 'cirrus', 'memory': 16384}

        if not namespace:
            namespace = get_jwt_identity()

        # Only system can specify a uuid
        if instance_uuid and get_jwt_identity() != 'system':
            return error(401, 'only system can specify an instance uuid')

        # If accessing a foreign namespace, we need to be an admin
        if get_jwt_identity() not in [namespace, 'system']:
            return error(401,
                         'only admins can create resources in a different namespace')

        # The instance needs to exist in the DB before network interfaces are created
        if not instance_uuid:
            instance_uuid = str(uuid.uuid4())
            db.add_event('instance', instance_uuid,
                         'uuid allocated', None, None, None)

        # Create instance object
        instance = virt.from_db(instance_uuid)
        if instance:
            if get_jwt_identity() not in [instance.db_entry['namespace'], 'system']:
                LOG.withField('instance', instance_uuid).info(
                    'Instance not found, ownership test')
                return error(404, 'instance not found')

        if not instance:
            instance = virt.from_definition(
                uuid=instance_uuid,
                name=name,
                disks=disk,
                memory_mb=memory,
                vcpus=cpus,
                ssh_key=ssh_key,
                user_data=user_data,
                owner=namespace,
                video=video,
                requested_placement=placed_on
            )

        # Initialise metadata
        db.persist_metadata('instance', instance_uuid, {})

        # Allocate IP addresses
        order = 0
        if network:
            for netdesc in network:
                n = net.from_db(netdesc['network_uuid'])
                if not n:
                    m = 'missing network %s during IP allocation phase' % (
                        netdesc['network_uuid'])
                    db.enqueue_instance_error(instance_uuid, m)
                    return error(
                        404, 'network %s not found' % netdesc['network_uuid'])

                with db.get_lock('ipmanager', None,  netdesc['network_uuid'],
                                 ttl=120, op='Network allocate IP'):
                    db.add_event('network', netdesc['network_uuid'], 'allocate address',
                                 None, None, instance_uuid)
                    ipm = db.get_ipmanager(netdesc['network_uuid'])
                    if 'address' not in netdesc or not netdesc['address']:
                        netdesc['address'] = ipm.get_random_free_address()
                    else:
                        if not ipm.reserve(netdesc['address']):
                            m = 'failed to reserve an IP on network %s' % (
                                netdesc['network_uuid'])
                            db.enqueue_instance_error(instance_uuid, m)
                            return error(409, 'address %s in use' %
                                         netdesc['address'])

                    db.persist_ipmanager(netdesc['network_uuid'], ipm.save())

                if 'model' not in netdesc or not netdesc['model']:
                    netdesc['model'] = 'virtio'

                db.create_network_interface(
                    str(uuid.uuid4()), netdesc, instance_uuid, order)

        if not SCHEDULER:
            SCHEDULER = scheduler.Scheduler()

        try:
            # Have we been placed?
            if not placed_on:
                candidates = SCHEDULER.place_instance(instance, network)
                placement = candidates[0]

            else:
                SCHEDULER.place_instance(instance, network,
                                         candidates=[placed_on])
                placement = placed_on

        except exceptions.LowResourceException as e:
            db.add_event('instance', instance_uuid, 'schedule', 'failed', None,
                         'insufficient resources: ' + str(e))
            db.enqueue_instance_error(instance_uuid, 'scheduling failed')
            return error(507, str(e))

        except exceptions.CandidateNodeNotFoundException as e:
            db.add_event('instance', instance_uuid, 'schedule', 'failed', None,
                         'candidate node not found: ' + str(e))
            db.enqueue_instance_error(instance_uuid, 'scheduling failed')
            return error(404, 'node not found: %s' % e)

        # Record placement
        db.place_instance(instance_uuid, placement)
        db.add_event('instance', instance_uuid,
                     'placement', None, None, placement)

        # Create a queue entry for the instance start
        tasks = [PreflightInstanceTask(instance_uuid, network)]
        for disk in instance.db_entry['block_devices']['devices']:
            if 'base' in disk and disk['base']:
                tasks.append(FetchImageTask(disk['base'], instance_uuid))
        tasks.append(StartInstanceTask(instance_uuid, network))

        # Enqueue creation tasks on desired node task queue
        db.enqueue(placement, {'tasks': tasks})
        db.add_event('instance', instance_uuid,
                     'create', 'enqueued', None, None)

        # Watch for a while and return results if things are fast, give up
        # after a while and just return the current state
        start_time = time.time()
        while time.time() - start_time < config.get('API_ASYNC_WAIT'):
            i = db.get_instance(instance_uuid)
            if i['state'] in ['created', 'deleted', 'error']:
                return i
            time.sleep(0.5)
        return i

    @jwt_required
    def delete(self, confirm=False, namespace=None):
        """Delete all instances in the namespace."""

        if confirm is not True:
            return error(400, 'parameter confirm is not set true')

        if get_jwt_identity() == 'system':
            if not isinstance(namespace, str):
                # A client using a system key must specify the namespace. This
                # ensures that deleting all instances in the cluster (by
                # specifying namespace='system') is a deliberate act.
                return error(400, 'system user must specify parameter namespace')

        else:
            if namespace and namespace != get_jwt_identity():
                return error(401, 'you cannot delete other namespaces')
            namespace = get_jwt_identity()

        instances_del = []
        tasks_by_node = {}
        for instance in list(db.get_instances(all=all, namespace=namespace)):
            if instance['state'] in ['deleted', 'error']:
                continue

            # If this instance is not on a node, just do the DB cleanup locally
            if not instance['node']:
                node = config.node_name()
            else:
                node = instance['node']

            tasks_by_node.setdefault(node, [])
            tasks_by_node[node].append(DeleteInstanceTask(instance['uuid']))
            instances_del.append(instance['uuid'])

        for node in tasks_by_node:
            db.enqueue(node, {'tasks': tasks_by_node[node]})

        waiting_for = copy.copy(instances_del)
        start_time = time.time()
        while (waiting_for and
               (time.time() - start_time < config.get('API_ASYNC_WAIT'))):
            for instance_uuid in copy.copy(waiting_for):
                i = db.get_instance(instance_uuid)
                if i['state'] in ['deleted', 'error']:
                    waiting_for.remove(instance_uuid)

        return instances_del


class InstanceInterfaces(Resource):
    @jwt_required
    @arg_is_instance_uuid
    @requires_instance_ownership
    def get(self, instance_uuid=None, instance_from_db=None):
        return list(db.get_instance_interfaces(instance_uuid))


class InstanceEvents(Resource):
    @jwt_required
    @arg_is_instance_uuid
    @requires_instance_ownership
    def get(self, instance_uuid=None, instance_from_db=None):
        return list(db.get_events('instance', instance_uuid))


class InstanceSnapshot(Resource):
    @jwt_required
    @arg_is_instance_uuid
    @requires_instance_ownership
    @arg_is_instance_uuid_as_virt
    @redirect_instance_request
    def post(self, instance_uuid=None, instance_from_db=None, instance_from_db_virt=None, all=None):
        snap_uuid = instance_from_db_virt.snapshot(all=all)
        db.add_event('instance', instance_uuid,
                     'api', 'snapshot (all=%s)' % all,
                     None, snap_uuid)
        db.add_event('snapshot', snap_uuid,
                     'api', 'create', None, None)
        return snap_uuid

    @jwt_required
    @arg_is_instance_uuid
    @requires_instance_ownership
    def get(self, instance_uuid=None, instance_from_db=None):
        out = []
        for snap in db.get_instance_snapshots(instance_uuid):
            snap['created'] = snap['created']
            out.append(snap)
        return out


class InstanceRebootSoft(Resource):
    @jwt_required
    @arg_is_instance_uuid
    @requires_instance_ownership
    @arg_is_instance_uuid_as_virt
    @redirect_instance_request
    def post(self, instance_uuid=None, instance_from_db=None, instance_from_db_virt=None):
        with db.get_lock(
                'instance', None, instance_uuid, ttl=120, timeout=120,
                op='Instance reboot soft'):
            db.add_event(
                'instance', instance_uuid, 'api', 'soft reboot', None, None)
            return instance_from_db_virt.reboot(hard=False)


class InstanceRebootHard(Resource):
    @jwt_required
    @arg_is_instance_uuid
    @requires_instance_ownership
    @arg_is_instance_uuid_as_virt
    @redirect_instance_request
    def post(self, instance_uuid=None, instance_from_db=None, instance_from_db_virt=None):
        with db.get_lock(
                'instance', None, instance_uuid, ttl=120, timeout=120,
                op='Instance reboot hard'):
            db.add_event(
                'instance', instance_uuid, 'api', 'hard reboot', None, None)
            return instance_from_db_virt.reboot(hard=True)


class InstancePowerOff(Resource):
    @jwt_required
    @arg_is_instance_uuid
    @requires_instance_ownership
    @arg_is_instance_uuid_as_virt
    @redirect_instance_request
    def post(self, instance_uuid=None, instance_from_db=None, instance_from_db_virt=None):
        with db.get_lock(
                'instance', None, instance_uuid, ttl=120, timeout=120,
                op='Instance power off'):
            db.add_event(
                'instance', instance_uuid, 'api', 'poweroff', None, None)
            return instance_from_db_virt.power_off()


class InstancePowerOn(Resource):
    @jwt_required
    @arg_is_instance_uuid
    @requires_instance_ownership
    @arg_is_instance_uuid_as_virt
    @redirect_instance_request
    def post(self, instance_uuid=None, instance_from_db=None, instance_from_db_virt=None):
        with db.get_lock(
                'instance', None, instance_uuid, ttl=120, timeout=120,
                op='Instance power on'):
            db.add_event(
                'instance', instance_uuid, 'api', 'poweron', None, None)
            return instance_from_db_virt.power_on()


class InstancePause(Resource):
    @jwt_required
    @arg_is_instance_uuid
    @requires_instance_ownership
    @arg_is_instance_uuid_as_virt
    @redirect_instance_request
    def post(self, instance_uuid=None, instance_from_db=None, instance_from_db_virt=None):
        with db.get_lock(
                'instance', None, instance_uuid, ttl=120, timeout=120,
                op='Instance pause'):
            db.add_event('instance', instance_uuid, 'api', 'pause', None, None)
            return instance_from_db_virt.pause()


class InstanceUnpause(Resource):
    @jwt_required
    @arg_is_instance_uuid
    @requires_instance_ownership
    @arg_is_instance_uuid_as_virt
    @redirect_instance_request
    def post(self, instance_uuid=None, instance_from_db=None, instance_from_db_virt=None):
        with db.get_lock(
                'instance', None, instance_uuid, ttl=120, timeout=120,
                op='Instance unpause'):
            db.add_event(
                'instance', instance_uuid, 'api', 'unpause', None, None)
            return instance_from_db_virt.unpause()


def _safe_get_network_interface(interface_uuid):
    ni = db.get_interface(interface_uuid)
    if not ni:
        return None, None, error(404, 'interface not found')

    log = LOG.withFields({'network': ni['network_uuid'],
                          'networkinterface': ni['uuid']})

    n = net.from_db(ni['network_uuid'])
    if not n:
        log.info('Network not found or deleted')
        return None, None, error(404, 'interface network not found')

    if get_jwt_identity() not in [n.db_entry['namespace'], 'system']:
        log.info('Interface not found, failed ownership test')
        return None, None, error(404, 'interface not found')

    i = virt.from_db(ni['instance_uuid'])
    if get_jwt_identity() not in [i.db_entry['namespace'], 'system']:
        log.withObj(i).info('Instance not found, failed ownership test')
        return None, None, error(404, 'interface not found')

    return ni, n, None


class Interface(Resource):
    @jwt_required
    @redirect_to_network_node
    def get(self, interface_uuid=None):
        ni, _, err = _safe_get_network_interface(interface_uuid)
        if err:
            return err
        return ni


class InterfaceFloat(Resource):
    @jwt_required
    @redirect_to_network_node
    def post(self, interface_uuid=None):
        ni, n, err = _safe_get_network_interface(interface_uuid)
        if err:
            return err

        float_net = net.from_db('floating')
        if not float_net:
            return error(404, 'floating network not found')

        db.add_event('interface', interface_uuid,
                     'api', 'float', None, None)
        with db.get_lock('ipmanager', None, 'floating', ttl=120, op='Interface float'):
            ipm = db.get_ipmanager('floating')
            addr = ipm.get_random_free_address()
            db.persist_ipmanager('floating', ipm.save())

        db.add_floating_to_interface(ni['uuid'], addr)
        n.add_floating_ip(addr, ni['ipv4'])


class InterfaceDefloat(Resource):
    @jwt_required
    @redirect_to_network_node
    def post(self, interface_uuid=None):
        ni, n, err = _safe_get_network_interface(interface_uuid)
        if err:
            return err

        float_net = net.from_db('floating')
        if not float_net:
            return error(404, 'floating network not found')

        db.add_event('interface', interface_uuid,
                     'api', 'defloat', None, None)
        with db.get_lock('ipmanager', None, 'floating', ttl=120, op='Instance defloat'):
            ipm = db.get_ipmanager('floating')
            ipm.release(ni['floating'])
            db.persist_ipmanager('floating', ipm.save())

        db.remove_floating_from_interface(ni['uuid'])
        n.remove_floating_ip(ni['floating'], ni['ipv4'])


class InstanceMetadatas(Resource):
    @jwt_required
    @arg_is_instance_uuid
    @requires_instance_ownership
    def get(self, instance_uuid=None, instance_from_db=None):
        md = db.get_metadata('instance', instance_uuid)
        if not md:
            return {}
        return md

    @jwt_required
    @arg_is_instance_uuid
    @requires_instance_ownership
    def post(self, instance_uuid=None, key=None, value=None, instance_from_db=None):
        return _metadata_putpost('instance', instance_uuid, key, value)


class InstanceMetadata(Resource):
    @jwt_required
    @arg_is_instance_uuid
    @requires_instance_ownership
    def put(self, instance_uuid=None, key=None, value=None, instance_from_db=None):
        return _metadata_putpost('instance', instance_uuid, key, value)

    @jwt_required
    @arg_is_instance_uuid
    @requires_instance_ownership
    def delete(self, instance_uuid=None, key=None, instance_from_db=None):
        if not key:
            return error(400, 'no key specified')

        with db.get_lock('metadata', 'instance', instance_uuid, op='Instance metadata delete'):
            md = db.get_metadata('instance', instance_uuid)
            if md is None or key not in md:
                return error(404, 'key not found')
            del md[key]
            db.persist_metadata('instance', instance_uuid, md)


class InstanceConsoleData(Resource):
    @jwt_required
    @arg_is_instance_uuid
    @arg_is_instance_uuid_as_virt
    @requires_instance_ownership
    @redirect_instance_request
    def get(self, instance_uuid=None, length=None, instance_from_db=None, instance_from_db_virt=None):
        if not length:
            length = -1
        else:
            try:
                length = int(length)
            except ValueError:
                return error(400, 'length is not an integer')

        resp = flask.Response(
            instance_from_db_virt.get_console_data(length),
            mimetype='text/plain')
        resp.status_code = 200
        return resp


class Images(Resource):
    @jwt_required
    def get(self, node=None):
        db_data = db.get_image_metadata_all(only_node=node)

        # Clean up DB references to be user relevant
        images = []
        for db_name, meta in db_data.items():
            name_split = db_name.split('/')
            images.append({**meta,
                           'ref': name_split[-2],
                           'node': name_split[-1]})
        return images

    @jwt_required
    def post(self, url=None):
        db.add_event('image', url, 'api', 'cache', None, None)
        db.enqueue(config.node_name(), {
            'tasks': [FetchImageTask(url)],
        })


class ImageEvents(Resource):
    @jwt_required
    # TODO(andy): Should images be owned? Personalised images should be owned.
    def get(self, url):
        return list(db.get_events('image', url))


def _delete_network(network_from_db):
    network_uuid = network_from_db['uuid']
    db.add_event('network', network_uuid, 'api', 'delete', None, None)

    n = net.from_db(network_uuid)
    n.remove_dhcp()
    n.delete()

    if n.db_entry.get('floating_gateway'):
        with db.get_lock('ipmanager', None, 'floating', ttl=120, op='Network delete'):
            ipm = db.get_ipmanager('floating')
            ipm.release(n.db_entry['floating_gateway'])
            db.persist_ipmanager('floating', ipm.save())

    db.update_network_state(network_uuid, 'deleted')


class Network(Resource):
    @jwt_required
    @arg_is_network_uuid
    @requires_network_ownership
    def get(self, network_uuid=None, network_from_db=None):
        if network_from_db is not None and 'ipmanager' in network_from_db:
            del network_from_db['ipmanager']
        return network_from_db

    @jwt_required
    @arg_is_network_uuid
    @requires_network_ownership
    @redirect_to_network_node
    def delete(self, network_uuid=None, network_from_db=None):
        if network_uuid == 'floating':
            return error(403, 'you cannot delete the floating network')

        # We only delete unused networks
        if len(list(db.get_network_interfaces(network_uuid))) > 0:
            return error(403, 'you cannot delete an in use network')

        # Check if network has already been deleted
        if network_from_db['state'] in 'deleted':
            return error(404, 'network not found')

        _delete_network(network_from_db)


class Networks(Resource):
    @marshal_with({
        'uuid': fields.String,
        'vxlan_id': fields.Integer,
        'netblock': fields.String,
        'provide_dhcp': fields.Boolean,
        'provide_nat': fields.Boolean,
        'namespace': fields.String,
        'name': fields.String,
    })
    @jwt_required
    def get(self, all=False):
        return list(db.get_networks(all=all, namespace=get_jwt_identity()))

    @jwt_required
    def post(self, netblock=None, provide_dhcp=None, provide_nat=None, name=None,
             namespace=None):
        try:
            ipaddress.ip_network(netblock)
        except ValueError as e:
            return error(400, 'cannot parse netblock: %s' % e)

        if not namespace:
            namespace = get_jwt_identity()

        # If accessing a foreign name namespace, we need to be an admin
        if get_jwt_identity() not in [namespace, 'system']:
            return error(401,
                         'only admins can create resources in a different namespace')

        network = db.allocate_network(netblock, provide_dhcp,
                                      provide_nat, name, namespace)
        db.add_event('network', network['uuid'],
                     'api', 'create', None, None)

        # Networks should immediately appear on the network node
        db.enqueue('networknode', DeployNetworkTask(network['uuid']))

        db.add_event('network', network['uuid'],
                     'deploy', 'enqueued', None, None)
        db.add_event('network', network['uuid'],
                     'api', 'created', None, None)
        db.update_network_state(network['uuid'], 'created')

        # Initialise metadata
        db.persist_metadata('network', network['uuid'], {})

        return network

    @jwt_required
    @redirect_to_network_node
    def delete(self, confirm=False, namespace=None):
        """Delete all networks in the namespace."""

        if confirm is not True:
            return error(400, 'parameter confirm is not set true')

        if get_jwt_identity() == 'system':
            if not isinstance(namespace, str):
                # A client using a system key must specify the namespace. This
                # ensures that deleting all networks in the cluster (by
                # specifying namespace='system') is a deliberate act.
                return error(400, 'system user must specify parameter namespace')

        else:
            if namespace and namespace != get_jwt_identity():
                return error(401, 'you cannot delete other namespaces')
            namespace = get_jwt_identity()

        networks_del = []
        networks_unable = []
        for n in list(db.get_networks(all=all, namespace=namespace)):
            if n['uuid'] == 'floating':
                continue

            if len(list(db.get_network_interfaces(n['uuid']))) > 0:
                LOG.withObj(n).warning(
                    'Network in use, cannot be deleted by delete-all')
                networks_unable.append(n['uuid'])
                continue

            if n['state'] == 'deleted':
                continue

            _delete_network(n)
            networks_del.append(n['uuid'])

        if networks_unable:
            return error(403, {'deleted': networks_del,
                               'unable': networks_unable})

        return networks_del


class NetworkEvents(Resource):
    @jwt_required
    @arg_is_network_uuid
    @requires_network_ownership
    def get(self, network_uuid=None, network_from_db=None):
        return list(db.get_events('network', network_uuid))


class NetworkInterfaces(Resource):
    @jwt_required
    @arg_is_network_uuid
    @requires_network_ownership
    def get(self, network_uuid=None, network_from_db=None):
        return list(db.get_network_interfaces(network_uuid))


class NetworkMetadatas(Resource):
    @jwt_required
    @arg_is_network_uuid
    @requires_network_ownership
    def get(self, network_uuid=None, network_from_db=None):
        md = db.get_metadata('network', network_uuid)
        if not md:
            return {}
        return md

    @jwt_required
    @arg_is_network_uuid
    @requires_network_ownership
    def post(self, network_uuid=None, key=None, value=None, network_from_db=None):
        return _metadata_putpost('network', network_uuid, key, value)


class NetworkMetadata(Resource):
    @jwt_required
    @arg_is_network_uuid
    @requires_network_ownership
    def put(self, network_uuid=None, key=None, value=None, network_from_db=None):
        return _metadata_putpost('network', network_uuid, key, value)

    @jwt_required
    @arg_is_network_uuid
    @requires_network_ownership
    def delete(self, network_uuid=None, key=None, network_from_db=None):
        if not key:
            return error(400, 'no key specified')

        with db.get_lock('metadata', 'network', network_uuid, op='Network metadata delete'):
            md = db.get_metadata('network', network_uuid)
            if md is None or key not in md:
                return error(404, 'key not found')
            del md[key]
            db.persist_metadata('network', network_uuid, md)


class Nodes(Resource):
    @jwt_required
    @caller_is_admin
    @marshal_with({
        'name': fields.String(attribute='fqdn'),
        'ip': fields.String,
        'lastseen': fields.Float,
        'version': fields.String,
    })
    def get(self):
        return list(db.get_nodes())


api.add_resource(Root, '/')

api.add_resource(AdminLocks, '/admin/locks')

api.add_resource(Auth, '/auth')
api.add_resource(AuthNamespaces, '/auth/namespaces')
api.add_resource(AuthNamespace, '/auth/namespaces/<namespace>')
api.add_resource(AuthNamespaceKeys,
                 '/auth/namespaces/<namespace>/keys')
api.add_resource(AuthNamespaceKey,
                 '/auth/namespaces/<namespace>/keys/<key_name>')
api.add_resource(AuthMetadatas, '/auth/namespaces/<namespace>/metadata')
api.add_resource(AuthMetadata,
                 '/auth/namespaces/<namespace>/metadata/<key>')

api.add_resource(Instances, '/instances')
api.add_resource(Instance, '/instances/<instance_uuid>')
api.add_resource(InstanceEvents, '/instances/<instance_uuid>/events')
api.add_resource(InstanceInterfaces, '/instances/<instance_uuid>/interfaces')
api.add_resource(InstanceSnapshot, '/instances/<instance_uuid>/snapshot')
api.add_resource(InstanceRebootSoft, '/instances/<instance_uuid>/rebootsoft')
api.add_resource(InstanceRebootHard, '/instances/<instance_uuid>/reboothard')
api.add_resource(InstancePowerOff, '/instances/<instance_uuid>/poweroff')
api.add_resource(InstancePowerOn, '/instances/<instance_uuid>/poweron')
api.add_resource(InstancePause, '/instances/<instance_uuid>/pause')
api.add_resource(InstanceUnpause, '/instances/<instance_uuid>/unpause')
api.add_resource(Interface, '/interfaces/<interface_uuid>')
api.add_resource(InterfaceFloat, '/interfaces/<interface_uuid>/float')
api.add_resource(InterfaceDefloat, '/interfaces/<interface_uuid>/defloat')
api.add_resource(InstanceMetadatas, '/instances/<instance_uuid>/metadata')
api.add_resource(InstanceMetadata,
                 '/instances/<instance_uuid>/metadata/<key>')
api.add_resource(InstanceConsoleData, '/instances/<instance_uuid>/consoledata',
                 defaults={'length': 10240})

api.add_resource(Images, '/images')
api.add_resource(ImageEvents, '/images/events')

api.add_resource(Networks, '/networks')
api.add_resource(Network, '/networks/<network_uuid>')
api.add_resource(NetworkEvents, '/networks/<network_uuid>/events')
api.add_resource(NetworkInterfaces, '/networks/<network_uuid>/interfaces')
api.add_resource(NetworkMetadatas, '/networks/<network_uuid>/metadata')
api.add_resource(NetworkMetadata,
                 '/networks/<network_uuid>/metadata/<key>')

api.add_resource(Nodes, '/nodes')<|MERGE_RESOLUTION|>--- conflicted
+++ resolved
@@ -63,11 +63,7 @@
         'status': status_code
     }
 
-<<<<<<< HEAD
-    if TESTING or config.parsed.get('INCLUDE_TRACEBACKS'):
-=======
-    if TESTING or config.get('INCLUDE_TRACEBACKS') == '1':
->>>>>>> 53878169
+    if TESTING or config.get('INCLUDE_TRACEBACKS'):
         _, _, tb = sys.exc_info()
         if tb:
             body['traceback'] = traceback.format_exc()
@@ -199,7 +195,7 @@
     # Redirect method to the hypervisor hosting the instance
     def wrapper(*args, **kwargs):
         i = kwargs.get('instance_from_db_virt')
-        if i and i.db_entry['node'] != config.node_name():
+        if i and i.db_entry['node'] != config.NODE_NAME:
             url = 'http://%s:%d%s' % (i.db_entry['node'],
                                       config.get('API_PORT'),
                                       flask.request.environ['PATH_INFO'])
@@ -262,13 +258,13 @@
     def wrapper(*args, **kwargs):
         if not util.is_network_node():
             admin_token = util.get_api_token(
-                'http://%s:%d' % (config.network_node_ip(),
+                'http://%s:%d' % (config.NETWORK_NODE_IP,
                                   config.get('API_PORT')),
                 namespace='system')
             r = requests.request(
                 flask.request.environ['REQUEST_METHOD'],
                 'http://%s:%d%s'
-                % (config.network_node_ip(),
+                % (config.NETWORK_NODE_IP,
                    config.get('API_PORT'),
                    flask.request.environ['PATH_INFO']),
                 data=flask.request.data,
@@ -586,7 +582,7 @@
 
         # If this instance is not on a node, just do the DB cleanup locally
         if not instance_from_db['node']:
-            node = config.node_name()
+            node = config.NODE_NAME
         else:
             node = instance_from_db['node']
 
@@ -799,7 +795,7 @@
 
             # If this instance is not on a node, just do the DB cleanup locally
             if not instance['node']:
-                node = config.node_name()
+                node = config.NODE_NAME
             else:
                 node = instance['node']
 
@@ -1112,7 +1108,7 @@
     @jwt_required
     def post(self, url=None):
         db.add_event('image', url, 'api', 'cache', None, None)
-        db.enqueue(config.node_name(), {
+        db.enqueue(config.NODE_NAME, {
             'tasks': [FetchImageTask(url)],
         })
 
