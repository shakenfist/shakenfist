--- conflicted
+++ resolved
@@ -350,11 +350,7 @@
       include: includes/glusterfs-all-initial.yml
       when: gluster_enabled == "1" and mode == "deploy"
 
-<<<<<<< HEAD
-- hosts: localhost
-=======
 - hosts: sf-1
->>>>>>> c50612db
   any_errors_fatal: true
   become: yes
   become_method: sudo
